import sbtcrossproject.CrossPlugin.autoImport.{crossProject, CrossType}

val Scala213 = "2.13.5"

ThisBuild / crossScalaVersions := Seq("2.12.13", Scala213, "3.0.0-RC1", "3.0.0-RC2")
ThisBuild / scalaVersion := crossScalaVersions.value.last

ThisBuild / githubWorkflowArtifactUpload := false

val Scala213Cond = s"matrix.scala == '$Scala213'"

def rubySetupSteps(cond: Option[String]) = Seq(
  WorkflowStep.Use(
    UseRef.Public("ruby", "setup-ruby", "v1"),
    name = Some("Setup Ruby"),
    params = Map("ruby-version" -> "2.6.0"),
    cond = cond),

  WorkflowStep.Run(
    List(
      "gem install saas",
      "gem install jekyll -v 3.2.1"),
    name = Some("Install microsite dependencies"),
    cond = cond))

ThisBuild / githubWorkflowBuildPreamble ++=
  rubySetupSteps(Some(Scala213Cond))

ThisBuild / githubWorkflowBuild := Seq(
  WorkflowStep.Sbt(List("test", "mimaReportBinaryIssues")),

  WorkflowStep.Sbt(
    List("docs/makeMicrosite"),
    cond = Some(Scala213Cond)))

ThisBuild / githubWorkflowTargetBranches := List("*", "series/*")
ThisBuild / githubWorkflowTargetTags ++= Seq("v*")

// currently only publishing tags
ThisBuild / githubWorkflowPublishTargetBranches :=
  Seq(RefPredicate.StartsWith(Ref.Tag("v")))

ThisBuild / githubWorkflowPublishPreamble ++=
  WorkflowStep.Use(UseRef.Public("olafurpg", "setup-gpg", "v3")) +: rubySetupSteps(None)

ThisBuild / githubWorkflowPublish := Seq(
  WorkflowStep.Sbt(
    List("ci-release"),
    name = Some("Publish artifacts to Sonatype"),
    env = Map(
      "PGP_PASSPHRASE" -> "${{ secrets.PGP_PASSPHRASE }}",
      "PGP_SECRET" -> "${{ secrets.PGP_SECRET }}",
      "SONATYPE_PASSWORD" -> "${{ secrets.SONATYPE_PASSWORD }}",
      "SONATYPE_USERNAME" -> "${{ secrets.SONATYPE_USERNAME }}")),

  WorkflowStep.Sbt(
    List(s"++$Scala213", "docs/publishMicrosite"),
    name = Some("Publish microsite")
  )
)


lazy val `keypool` = project.in(file("."))
  .disablePlugins(MimaPlugin)
  .settings(commonSettings, releaseSettings, skipOnPublishSettings)
  .aggregate(core)

lazy val core = project.in(file("core"))
  .settings(commonSettings, releaseSettings, mimaSettings)
  .settings(
    name := "keypool"
  )

lazy val docs = project.in(file("site"))
  .settings(commonSettings, skipOnPublishSettings, micrositeSettings)
  .dependsOn(core)
  .enablePlugins(MicrositesPlugin)
  .enablePlugins(MdocPlugin)

lazy val contributors = Seq(
  "ChristopherDavenport" -> "Christopher Davenport"
)

<<<<<<< HEAD
val catsV = "2.4.2"
val catsEffectV = "3.0.0"

val munitCatsEffectV = "1.0.0"
=======
val catsV = "2.5.0"
val catsEffectV = "2.4.1"

val munitCatsEffectV = "1.0.1"
>>>>>>> bb7e3745

val kindProjectorV = "0.11.3"
val betterMonadicForV = "0.3.1"

// General Settings
lazy val commonSettings = Seq(
  organization := "org.typelevel",

  testFrameworks += new TestFramework("munit.Framework"),

  scalacOptions in (Compile, doc) ++= Seq(
      "-groups",
      "-sourcepath", (baseDirectory in LocalRootProject).value.getAbsolutePath,
      "-doc-source-url", "https://github.com/typelevel/keypool/blob/v" + version.value + "€{FILE_PATH}.scala"
  ),
  libraryDependencies ++= {
    if (isDotty.value) Seq.empty
    else Seq(
      compilerPlugin("org.typelevel" % "kind-projector" % kindProjectorV cross CrossVersion.full),
      compilerPlugin("com.olegpy" %% "better-monadic-for" % betterMonadicForV),
    )
  },
  scalacOptions ++= {
    if (isDotty.value) Seq("-source:3.0-migration")
    else Seq()
  },
  Compile / doc / sources := {
    val old = (Compile / doc / sources).value
    if (isDotty.value)
      Seq()
    else
      old
  },
  libraryDependencies ++= Seq(
    "org.typelevel"               %% "cats-core"                  % catsV,
    "org.typelevel"               %% "cats-effect-kernel"             % catsEffectV, 
    "org.typelevel"               %% "cats-effect-std"                % catsEffectV           % Test,

    "org.typelevel"               %%% "munit-cats-effect-3"        % munitCatsEffectV         % Test,
  )
)

lazy val releaseSettings = {
  Seq(
    publishArtifact in Test := false,
    scmInfo := Some(
      ScmInfo(
        url("https://github.com/typelevel/keypool"),
        "git@github.com:typelevel/keypool.git"
      )
    ),
    homepage := Some(url("https://github.com/typelevel/keypool")),
    licenses += ("MIT", url("http://opensource.org/licenses/MIT")),
    publishMavenStyle := true,
    pomIncludeRepository := { _ =>
      false
    },
    pomExtra := {
      <developers>
        {for ((username, name) <- contributors) yield
        <developer>
          <id>{username}</id>
          <name>{name}</name>
          <url>http://github.com/{username}</url>
        </developer>
        }
      </developers>
    }
  )
}

lazy val mimaSettings = {

  def semverBinCompatVersions(major: Int, minor: Int, patch: Int): Set[(Int, Int, Int)] = {
    val majorVersions: List[Int] =
      if (major == 0 && minor == 0) List.empty[Int] // If 0.0.x do not check MiMa
      else List(major)
    val minorVersions : List[Int] =
      if (major >= 1) Range(0, minor).inclusive.toList
      else List(minor)
    def patchVersions(currentMinVersion: Int): List[Int] =
      if (minor == 0 && patch == 0) List.empty[Int]
      else if (currentMinVersion != minor) List(0)
      else Range(0, patch - 1).inclusive.toList

    val versions = for {
      maj <- majorVersions
      min <- minorVersions
      pat <- patchVersions(min)
    } yield (maj, min, pat)
    versions.toSet
  }

  def mimaVersions(version: String): Set[String] = {
    VersionNumber(version) match {
      case VersionNumber(Seq(major, minor, patch, _*), _, _) if patch.toInt > 0 =>
        semverBinCompatVersions(major.toInt, minor.toInt, patch.toInt)
          .map{case (maj, min, pat) => maj.toString + "." + min.toString + "." + pat.toString}
      case _ =>
        Set.empty[String]
    }
  }
  // Safety Net For Exclusions
  lazy val excludedVersions: Set[String] = Set(
    "0.3.1", // failed to publish
    "0.3.2", // failed to publish
  )

  // Safety Net for Inclusions
  lazy val extraVersions: Set[String] = Set()

  Seq(
    mimaFailOnNoPrevious := false,
    mimaFailOnProblem := mimaVersions(version.value).toList.headOption.isDefined,
    mimaPreviousArtifacts := (mimaVersions(version.value) ++ extraVersions)
      .filterNot(excludedVersions.contains(_))
      .filterNot(Function.const(scalaVersion.value == "2.13.0-M5"))
      .filterNot(Function.const(isDotty.value))
      .map{v =>
        val moduleN = moduleName.value + "_" + scalaBinaryVersion.value.toString
        organization.value % moduleN % v
      },
    mimaBinaryIssueFilters ++= {
      import com.typesafe.tools.mima.core._
      import com.typesafe.tools.mima.core.ProblemFilters._
      Seq()
    }
  )
}

lazy val micrositeSettings = {
  import microsites._
  Seq(
    mimaFailOnNoPrevious := false,
    mimaPreviousArtifacts := Set(),
    micrositeName := "keypool",
    micrositeDescription := "A Keyed Pool for Scala",
    micrositeAuthor := "Christopher Davenport",
    micrositeGithubOwner := "ChristopherDavenport",
    micrositeGithubRepo := "keypool",
    micrositeBaseUrl := "/keypool",
    micrositeDocumentationUrl := "https://www.javadoc.io/doc/org.typelevel/keypool_2.12",
    micrositeFooterText := None,
    micrositeHighlightTheme := "atom-one-light",
    micrositePalette := Map(
      "brand-primary" -> "#3e5b95",
      "brand-secondary" -> "#294066",
      "brand-tertiary" -> "#2d5799",
      "gray-dark" -> "#49494B",
      "gray" -> "#7B7B7E",
      "gray-light" -> "#E5E5E6",
      "gray-lighter" -> "#F4F3F4",
      "white-color" -> "#FFFFFF"
    ),
    micrositePushSiteWith := GitHub4s,
    micrositeGithubToken := sys.env.get("GITHUB_TOKEN"),
    micrositeExtraMdFiles := Map(
        file("CHANGELOG.md")        -> ExtraMdFileConfig("changelog.md", "page", Map("title" -> "changelog", "section" -> "changelog", "position" -> "100")),
        file("CODE_OF_CONDUCT.md")  -> ExtraMdFileConfig("code-of-conduct.md",   "page", Map("title" -> "code of conduct",   "section" -> "code of conduct",   "position" -> "101")),
        file("LICENSE")             -> ExtraMdFileConfig("license.md",   "page", Map("title" -> "license",   "section" -> "license",   "position" -> "102"))
    )
  )
}

lazy val skipOnPublishSettings = Seq(
  skip in publish := true,
  publish := (()),
  publishLocal := (()),
  publishArtifact := false,
  publishTo := None
)<|MERGE_RESOLUTION|>--- conflicted
+++ resolved
@@ -81,17 +81,10 @@
   "ChristopherDavenport" -> "Christopher Davenport"
 )
 
-<<<<<<< HEAD
-val catsV = "2.4.2"
+val catsV = "2.5.0"
 val catsEffectV = "3.0.0"
 
-val munitCatsEffectV = "1.0.0"
-=======
-val catsV = "2.5.0"
-val catsEffectV = "2.4.1"
-
 val munitCatsEffectV = "1.0.1"
->>>>>>> bb7e3745
 
 val kindProjectorV = "0.11.3"
 val betterMonadicForV = "0.3.1"
