--- conflicted
+++ resolved
@@ -22,13 +22,8 @@
   "ChristopherDavenport" -> "Christopher Davenport"
 )
 
-<<<<<<< HEAD
 val catsV = "2.1.1"
-val catsEffectV = "2.1.1"
-=======
-val catsV = "2.0.0"
 val catsEffectV = "2.1.4"
->>>>>>> b240c2c3
 
 val specs2V = "4.10.1"
 
